--- conflicted
+++ resolved
@@ -1,8 +1,4 @@
-<<<<<<< HEAD
-/// Icon grid page for the home screen.
-=======
 /// Icon grid page.
->>>>>>> 3f0943d4
 //
 // Time-stamp: <Thursday 2024-12-19 13:39:36 +1100 Graham Williams>
 //
@@ -26,17 +22,14 @@
 // this program.  If not, see <https://www.gnu.org/licenses/>.
 ///
 /// Authors: Ashley Tang
+/// Authors: Ashley Tang
 
 library;
 
 import 'package:flutter/material.dart';
 
-<<<<<<< HEAD
-import 'package:healthpod/dialogs/show_comming_soon.dart';
+import 'package:healthpod/dialogs/show_coming_soon.dart';
 import 'package:healthpod/features/file/service.dart';
-=======
-import 'package:healthpod/dialogs/show_coming_soon.dart';
->>>>>>> 3f0943d4
 
 class IconGridPage extends StatelessWidget {
   final List<IconData> icons = [
