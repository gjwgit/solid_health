/// Icon grid page.
//
// Time-stamp: <Tuesday 2025-01-07 14:54:11 +1100 Graham Williams>
//
/// Copyright (C) 2025, Software Innovation Institute, ANU
///
/// Licensed under the GNU General Public License, Version 3 (the "License");
///
/// License: https://www.gnu.org/licenses/gpl-3.0.en.html
//
// This program is free software: you can redistribute it and/or modify it under
// the terms of the GNU General Public License as published by the Free Software
// Foundation, either version 3 of the License, or (at your option) any later
// version.
//
// This program is distributed in the hope that it will be useful, but WITHOUT
// ANY WARRANTY; without even the implied warranty of MERCHANTABILITY or FITNESS
// FOR A PARTICULAR PURPOSE.  See the GNU General Public License for more
// details.
//
// You should have received a copy of the GNU General Public License along with
// this program.  If not, see <https://www.gnu.org/licenses/>.
///
/// Authors: Ashley Tang
/// Authors: Ashley Tang

library;

import 'package:flutter/material.dart';

import 'package:healthpod/constants/colours.dart';
<<<<<<< HEAD
import 'package:healthpod/dialogs/alert.dart';
=======
>>>>>>> c1670bf2
import 'package:healthpod/dialogs/show_coming_soon.dart';
import 'package:healthpod/dialogs/alert.dart';
import 'package:healthpod/dialogs/show_comming_soon.dart';
import 'package:healthpod/features/file/service.dart';

class IconGridPage extends StatelessWidget {
  final List<IconData> icons = [
    Icons.home,
    Icons.star,
    Icons.settings,
    Icons.phone,
    Icons.email,
    Icons.camera_alt,
    Icons.map,
    Icons.music_note,
    Icons.shopping_cart,
    Icons.work,
    Icons.wifi,
    Icons.alarm,
<<<<<<< HEAD
=======
    Icons.folder,
>>>>>>> c1670bf2
    Icons.lightbulb,
  ];

  IconGridPage({super.key});

  @override
  Widget build(BuildContext context) {
    return Scaffold(
      appBar: AppBar(
        title: const Text('What would you like to do today ...'),
      ),
      body: Padding(
        padding: const EdgeInsets.all(8.0),
        child: Wrap(
          spacing: 10.0, // Space between icons horizontally
          runSpacing: 10.0, // Space between icons vertically
          children: icons.map((icon) {
            return GestureDetector(
              onTap: () {
<<<<<<< HEAD
=======
                if (icon == Icons.folder) {
                  Navigator.push(
                    context,
                    MaterialPageRoute(
                        builder: (context) => const FileService()),
                  );
>>>>>>> c1670bf2
                if (icon == Icons.lightbulb) {
                  alert(context,
                      'Using the alert dialog to avoid a lint message for now.');
                } else {
                  showComingSoon(context); // For other icons.
                }
              },
              child: Container(
                width: 80.0, // Fixed width for each icon container
                height: 80.0, // Fixed height for each icon container
                decoration: BoxDecoration(
                  color: Colors.blue,
                  borderRadius: BorderRadius.circular(10.0),
                ),
                child: Icon(
                  icon,
                  color: iconColor,
                  size: 50.0,
                ),
              ),
            );
          }).toList(),
        ),
        // child: GridView.builder(
        //   gridDelegate: const SliverGridDelegateWithFixedCrossAxisCount(
        //     crossAxisCount: 5,
        //     crossAxisSpacing: 10.0,
        //     mainAxisSpacing: 10.0,
        //   ),
        //   itemCount: icons.length,
        //   itemBuilder: (context, index) {
        //     return GestureDetector(
        //       onTap: () => showComingSoonDialog(context),
        //       child: Container(
        //         decoration: BoxDecoration(
        //           color: Colors.blue,
        //           borderRadius: BorderRadius.circular(10.0),
        //         ),
        //         child: Icon(
        //           icons[index],
        //           color: Colors.white,
        //           size: 50.0,
        //         ),
        //       ),
        //     );
        //   },
        // ),
      ),
    );
  }
}<|MERGE_RESOLUTION|>--- conflicted
+++ resolved
@@ -29,13 +29,8 @@
 import 'package:flutter/material.dart';
 
 import 'package:healthpod/constants/colours.dart';
-<<<<<<< HEAD
-import 'package:healthpod/dialogs/alert.dart';
-=======
->>>>>>> c1670bf2
 import 'package:healthpod/dialogs/show_coming_soon.dart';
 import 'package:healthpod/dialogs/alert.dart';
-import 'package:healthpod/dialogs/show_comming_soon.dart';
 import 'package:healthpod/features/file/service.dart';
 
 class IconGridPage extends StatelessWidget {
@@ -52,10 +47,7 @@
     Icons.work,
     Icons.wifi,
     Icons.alarm,
-<<<<<<< HEAD
-=======
     Icons.folder,
->>>>>>> c1670bf2
     Icons.lightbulb,
   ];
 
@@ -75,16 +67,13 @@
           children: icons.map((icon) {
             return GestureDetector(
               onTap: () {
-<<<<<<< HEAD
-=======
                 if (icon == Icons.folder) {
                   Navigator.push(
                     context,
                     MaterialPageRoute(
                         builder: (context) => const FileService()),
                   );
->>>>>>> c1670bf2
-                if (icon == Icons.lightbulb) {
+                } else if (icon == Icons.lightbulb) {
                   alert(context,
                       'Using the alert dialog to avoid a lint message for now.');
                 } else {
