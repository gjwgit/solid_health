/// Home screen for the health data app.
///
<<<<<<< HEAD
// Time-stamp: <Tuesday 2025-01-07 14:12:37 +1100 Graham Williams>
=======
// Time-stamp: <Tuesday 2025-01-07 14:44:15 +1100 Graham Williams>
>>>>>>> e5e6023c
///
/// Copyright (C) 2024, Software Innovation Institute, ANU.
///
/// Licensed under the GNU General Public License, Version 3 (the "License").
///
/// License: https://www.gnu.org/licenses/gpl-3.0.en.html.
//
// This program is free software: you can redistribute it and/or modify it under
// the terms of the GNU General Public License as published by the Free Software
// Foundation, either version 3 of the License, or (at your option) any later
// version.
//
// This program is distributed in the hope that it will be useful, but WITHOUT
// ANY WARRANTY; without even the implied warranty of MERCHANTABILITY or FITNESS
// FOR A PARTICULAR PURPOSE.  See the GNU General Public License for more
// details.
//
// You should have received a copy of the GNU General Public License along with
// this program.  If not, see <https://www.gnu.org/licenses/>.
///
/// Authors: Kevin Wang, Graham Williams, Ashley Tang

library;

import 'package:flutter/material.dart';

import 'package:markdown_tooltip/markdown_tooltip.dart';

import 'package:healthpod/constants/colours.dart';
<<<<<<< HEAD
import 'package:healthpod/utils/handle_logout.dart';
=======
import 'package:healthpod/dialogs/show_about.dart';
>>>>>>> e5e6023c
import 'package:healthpod/widgets/icon_grid_page.dart';

class HealthPodHome extends StatefulWidget {
  const HealthPodHome({super.key});

  @override
  HealthPodHomeState createState() => HealthPodHomeState();
}

class HealthPodHomeState extends State<HealthPodHome> {
  @override
  void initState() {
    super.initState();
  }

  @override
  Widget build(BuildContext context) {
    return Scaffold(
      appBar: AppBar(
        title: const Text('Your Health - Your Data - You Decide ... '),
        backgroundColor: titleBackgroundColor,
        automaticallyImplyLeading: false,
        actions: [
<<<<<<< HEAD
          IconButton(
            icon: const Icon(Icons.logout),
            tooltip: 'Logout',
            onPressed: () => handleLogout(context),
=======
          MarkdownTooltip(
            message: '''

            **About:** Tap here to view information about the Rattle
            project. This include a list of those who have contributed to the
            latest version of the software, *Verison 6.* It also includes the
            extensive list of open-source packages that Rattle is built on and
            their licences.

            ''',
            child: IconButton(
              onPressed: () {
                showAbout(context);
              },
              icon: const Icon(
                Icons.info,
                color: Colors.blue,
              ),
            ),
>>>>>>> e5e6023c
          ),
        ],
      ),
      backgroundColor: titleBackgroundColor,
      body: IconGridPage(),
    );
  }
}<|MERGE_RESOLUTION|>--- conflicted
+++ resolved
@@ -1,10 +1,6 @@
 /// Home screen for the health data app.
 ///
-<<<<<<< HEAD
-// Time-stamp: <Tuesday 2025-01-07 14:12:37 +1100 Graham Williams>
-=======
 // Time-stamp: <Tuesday 2025-01-07 14:44:15 +1100 Graham Williams>
->>>>>>> e5e6023c
 ///
 /// Copyright (C) 2024, Software Innovation Institute, ANU.
 ///
@@ -34,11 +30,8 @@
 import 'package:markdown_tooltip/markdown_tooltip.dart';
 
 import 'package:healthpod/constants/colours.dart';
-<<<<<<< HEAD
+import 'package:healthpod/dialogs/show_about.dart';
 import 'package:healthpod/utils/handle_logout.dart';
-=======
-import 'package:healthpod/dialogs/show_about.dart';
->>>>>>> e5e6023c
 import 'package:healthpod/widgets/icon_grid_page.dart';
 
 class HealthPodHome extends StatefulWidget {
@@ -62,12 +55,11 @@
         backgroundColor: titleBackgroundColor,
         automaticallyImplyLeading: false,
         actions: [
-<<<<<<< HEAD
           IconButton(
             icon: const Icon(Icons.logout),
             tooltip: 'Logout',
             onPressed: () => handleLogout(context),
-=======
+
           MarkdownTooltip(
             message: '''
 
@@ -87,7 +79,6 @@
                 color: Colors.blue,
               ),
             ),
->>>>>>> e5e6023c
           ),
         ],
       ),
