--- conflicted
+++ resolved
@@ -159,22 +159,7 @@
         'responses': responses,
       };
 
-<<<<<<< HEAD
-      // Convert to JSON string with proper formatting.
-
-      final jsonString = jsonEncode(responseData);
-
-      // Generate default filename.
-
-      final timestamp =
-          DateTime.now().toIso8601String().replaceAll(RegExp(r'[:.]+'), '-');
-
-      // Use blood_pressure file prefix and include both .json and .enc.ttl extensions
-
-      final defaultFileName = 'blood_pressure_$timestamp.json.enc.ttl';
-=======
       // Use utility to handle the upload process.
->>>>>>> cf8a2f47
 
       final result = await uploadJsonToPod(
         data: responseData, // Our structured survey data
@@ -182,10 +167,6 @@
         fileNamePrefix: 'blood_pressure', // Consistent file naming
         context: context,
       );
-<<<<<<< HEAD
-      // Check if the file was saved successfully.
-=======
->>>>>>> cf8a2f47
 
       if (result != SolidFunctionCallStatus.success) {
         throw Exception('Failed to save survey responses (Status: $result)');
