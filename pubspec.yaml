--- conflicted
+++ resolved
@@ -40,8 +40,6 @@
 
   ubuntu_lints: ^0.4.0
 
-<<<<<<< HEAD
-=======
 dependency_overrides:
   # TODO 20240710 gjw dart-code-metrics DEPENDENCY ON pub_updater PROBLEM
   #
@@ -62,7 +60,6 @@
 
 # The following section is specific to Flutter packages.
 
->>>>>>> e5e6023c
 flutter:
   uses-material-design: true
   assets:
